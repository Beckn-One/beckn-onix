package handler

import (
	"bytes"
	"context"
	"fmt"
	"io"
	"net/http"
	"net/http/httputil"

	"github.com/beckn-one/beckn-onix/pkg/log"
	"github.com/beckn-one/beckn-onix/pkg/model"
	"github.com/beckn-one/beckn-onix/pkg/plugin"
	"github.com/beckn-one/beckn-onix/pkg/plugin/definition"
	"github.com/beckn-one/beckn-onix/pkg/response"
	"github.com/beckn-one/beckn-onix/pkg/telemetry"
)

// stdHandler orchestrates the execution of defined processing steps.
type stdHandler struct {
<<<<<<< HEAD
	signer          definition.Signer
	steps           []definition.Step
	signValidator   definition.SignValidator
	cache           definition.Cache
	registry        definition.RegistryLookup
	km              definition.KeyManager
	schemaValidator definition.SchemaValidator
	router          definition.Router
	publisher       definition.Publisher
	SubscriberID    string
	role            model.Role
	httpClient      *http.Client
	moduleName      string
=======
	signer           definition.Signer
	steps            []definition.Step
	signValidator    definition.SignValidator
	cache            definition.Cache
	registry         definition.RegistryLookup
	km               definition.KeyManager
	schemaValidator  definition.SchemaValidator
	router           definition.Router
	publisher        definition.Publisher
	transportWrapper definition.TransportWrapper
	SubscriberID     string
	role             model.Role
	httpClient       *http.Client
>>>>>>> 33cd3dc3
}

// newHTTPClient creates a new HTTP client with a custom transport configuration.
func newHTTPClient(cfg *HttpClientConfig, wrapper definition.TransportWrapper) *http.Client {
	// Clone the default transport to inherit its sensible defaults.
	transport := http.DefaultTransport.(*http.Transport).Clone()

	// Only override the defaults if a value is explicitly provided in the config.
	// A zero value in the config means we stick with the default values.
	if cfg.MaxIdleConns > 0 {
		transport.MaxIdleConns = cfg.MaxIdleConns
	}
	if cfg.MaxIdleConnsPerHost > 0 {
		transport.MaxIdleConnsPerHost = cfg.MaxIdleConnsPerHost
	}
	if cfg.IdleConnTimeout > 0 {
		transport.IdleConnTimeout = cfg.IdleConnTimeout
	}
	if cfg.ResponseHeaderTimeout > 0 {
		transport.ResponseHeaderTimeout = cfg.ResponseHeaderTimeout
	}
<<<<<<< HEAD

	return &http.Client{Transport: transport}
=======
	var finalTransport http.RoundTripper = transport
	if wrapper != nil {
		log.Debugf(context.Background(), "Applying custom transport wrapper")
		finalTransport = wrapper.Wrap(transport)
	}
	return &http.Client{Transport: finalTransport}
>>>>>>> 33cd3dc3
}

// NewStdHandler initializes a new processor with plugins and steps.
func NewStdHandler(ctx context.Context, mgr PluginManager, cfg *Config, moduleName string) (http.Handler, error) {
	h := &stdHandler{
		steps:        []definition.Step{},
		SubscriberID: cfg.SubscriberID,
		role:         cfg.Role,
<<<<<<< HEAD
		httpClient:   newHTTPClient(&cfg.HttpClientConfig),
		moduleName:   moduleName,
=======
>>>>>>> 33cd3dc3
	}
	// Initialize plugins.
	if err := h.initPlugins(ctx, mgr, &cfg.Plugins); err != nil {
		return nil, fmt.Errorf("failed to initialize plugins: %w", err)
	}
	// Initialize HTTP client after plugins so transport wrapper can be applied.
	h.httpClient = newHTTPClient(&cfg.HttpClientConfig, h.transportWrapper)
	// Initialize steps.
	if err := h.initSteps(ctx, mgr, cfg); err != nil {
		return nil, fmt.Errorf("failed to initialize steps: %w", err)
	}
	return h, nil
}

// ServeHTTP processes an incoming HTTP request and executes defined processing steps.
func (h *stdHandler) ServeHTTP(w http.ResponseWriter, r *http.Request) {
	r.Header.Set("X-Module-Name", h.moduleName)
	r.Header.Set("X-Role", string(h.role))

	ctx, err := h.stepCtx(r, w.Header())
	if err != nil {
		log.Errorf(r.Context(), err, "stepCtx(r):%v", err)
		response.SendNack(r.Context(), w, err)
		return
	}
	log.Request(r.Context(), r, ctx.Body)

	// Execute processing steps.
	for _, step := range h.steps {
		if err := step.Run(ctx); err != nil {
			log.Errorf(ctx, err, "%T.run():%v", step, err)
			response.SendNack(ctx, w, err)
			return
		}
	}
	// Restore request body before forwarding or publishing.
	r.Body = io.NopCloser(bytes.NewReader(ctx.Body))
	if ctx.Route == nil {
		response.SendAck(w)
		return
	}

	// These headers are only needed for internal instrumentation; avoid leaking them downstream.
	r.Header.Del("X-Module-Name")
	r.Header.Del("X-Role")

	// Handle routing based on the defined route type.
	route(ctx, r, w, h.publisher, h.httpClient)
}

// stepCtx creates a new StepContext for processing an HTTP request.
func (h *stdHandler) stepCtx(r *http.Request, rh http.Header) (*model.StepContext, error) {
	var bodyBuffer bytes.Buffer
	if _, err := io.Copy(&bodyBuffer, r.Body); err != nil {
		return nil, model.NewBadReqErr(err)
	}
	r.Body.Close()
	subID := h.subID(r.Context())
	return &model.StepContext{
		Context:    r.Context(),
		Request:    r,
		Body:       bodyBuffer.Bytes(),
		Role:       h.role,
		SubID:      subID,
		RespHeader: rh,
	}, nil
}

// subID retrieves the subscriber ID from the request context.
func (h *stdHandler) subID(ctx context.Context) string {
	rSubID, ok := ctx.Value(model.ContextKeySubscriberID).(string)
	if ok {
		return rSubID
	}
	return h.SubscriberID
}

var proxyFunc = proxy

// route handles request forwarding or message publishing based on the routing type.
func route(ctx *model.StepContext, r *http.Request, w http.ResponseWriter, pb definition.Publisher, httpClient *http.Client) {
	log.Debugf(ctx, "Routing to ctx.Route to %#v", ctx.Route)
	switch ctx.Route.TargetType {
	case "url":
		log.Infof(ctx.Context, "Forwarding request to URL: %s", ctx.Route.URL)
		proxyFunc(ctx, r, w, httpClient)
		return
	case "publisher":
		if pb == nil {
			err := fmt.Errorf("publisher plugin not configured")
			log.Errorf(ctx.Context, err, "Invalid configuration:%v", err)
			response.SendNack(ctx, w, err)
			return
		}
		log.Infof(ctx.Context, "Publishing message to: %s", ctx.Route.PublisherID)
		if err := pb.Publish(ctx, ctx.Route.PublisherID, ctx.Body); err != nil {
			log.Errorf(ctx.Context, err, "Failed to publish message")
			http.Error(w, "Error publishing message", http.StatusInternalServerError)
			response.SendNack(ctx, w, err)
			return
		}
	default:
		err := fmt.Errorf("unknown route type: %s", ctx.Route.TargetType)
		log.Errorf(ctx.Context, err, "Invalid configuration:%v", err)
		response.SendNack(ctx, w, err)
		return
	}
	response.SendAck(w)
}
func proxy(ctx *model.StepContext, r *http.Request, w http.ResponseWriter, httpClient *http.Client) {
	target := ctx.Route.URL
	r.Header.Set("X-Forwarded-Host", r.Host)

	director := func(req *http.Request) {
		req.URL = target
		req.Host = target.Host

		log.Request(req.Context(), req, ctx.Body)
	}

	proxy := &httputil.ReverseProxy{
		Director:  director,
		Transport: httpClient.Transport,
	}

	proxy.ServeHTTP(w, r)
}

// loadPlugin is a generic function to load and validate plugins.
func loadPlugin[T any](ctx context.Context, name string, cfg *plugin.Config, mgrFunc func(context.Context, *plugin.Config) (T, error)) (T, error) {
	var zero T
	if cfg == nil {
		log.Debugf(ctx, "Skipping %s plugin: not configured", name)
		return zero, nil
	}

	plugin, err := mgrFunc(ctx, cfg)
	if err != nil {
		return zero, fmt.Errorf("failed to load %s plugin (%s): %w", name, cfg.ID, err)
	}

	log.Debugf(ctx, "Loaded %s plugin: %s", name, cfg.ID)
	return plugin, nil
}

// loadKeyManager loads the KeyManager plugin using the provided PluginManager, cache, and registry.
func loadKeyManager(ctx context.Context, mgr PluginManager, cache definition.Cache, registry definition.RegistryLookup, cfg *plugin.Config) (definition.KeyManager, error) {
	if cfg == nil {
		log.Debug(ctx, "Skipping KeyManager plugin: not configured")
		return nil, nil
	}
	if cache == nil {
		return nil, fmt.Errorf("failed to load KeyManager plugin (%s): Cache plugin not configured", cfg.ID)
	}
	if registry == nil {
		return nil, fmt.Errorf("failed to load KeyManager plugin (%s): Registry plugin not configured", cfg.ID)
	}
	km, err := mgr.KeyManager(ctx, cache, registry, cfg)
	if err != nil {
		return nil, fmt.Errorf("failed to load KeyManager plugin (%s): %w", cfg.ID, err)
	}

	log.Debugf(ctx, "Loaded Keymanager plugin: %s", cfg.ID)
	return km, nil
}

// initPlugins initializes required plugins for the processor.
func (h *stdHandler) initPlugins(ctx context.Context, mgr PluginManager, cfg *PluginCfg) error {
	var err error
	if h.cache, err = loadPlugin(ctx, "Cache", cfg.Cache, mgr.Cache); err != nil {
		return err
	}
	if h.registry, err = loadPlugin(ctx, "Registry", cfg.Registry, mgr.Registry); err != nil {
		return err
	}
	if h.km, err = loadKeyManager(ctx, mgr, h.cache, h.registry, cfg.KeyManager); err != nil {
		return err
	}
	if h.signValidator, err = loadPlugin(ctx, "SignValidator", cfg.SignValidator, mgr.SignValidator); err != nil {
		return err
	}
	if h.schemaValidator, err = loadPlugin(ctx, "SchemaValidator", cfg.SchemaValidator, mgr.SchemaValidator); err != nil {
		return err
	}
	if h.router, err = loadPlugin(ctx, "Router", cfg.Router, mgr.Router); err != nil {
		return err
	}
	if h.publisher, err = loadPlugin(ctx, "Publisher", cfg.Publisher, mgr.Publisher); err != nil {
		return err
	}
	if h.signer, err = loadPlugin(ctx, "Signer", cfg.Signer, mgr.Signer); err != nil {
		return err
	}
	if h.transportWrapper, err = loadPlugin(ctx, "TransportWrapper", cfg.TransportWrapper, mgr.TransportWrapper); err != nil {
		return err
	}

	log.Debugf(ctx, "All required plugins successfully loaded for stdHandler")
	return nil
}

// initSteps initializes and validates processing steps for the processor.
func (h *stdHandler) initSteps(ctx context.Context, mgr PluginManager, cfg *Config) error {
	steps := make(map[string]definition.Step)

	// Load plugin-based steps
	for _, c := range cfg.Plugins.Steps {
		step, err := mgr.Step(ctx, &c)
		if err != nil {
			return fmt.Errorf("failed to initialize plugin step %s: %w", c.ID, err)
		}
		steps[c.ID] = step
	}

	// Register processing steps
	for _, step := range cfg.Steps {
		var s definition.Step
		var err error

		switch step {
		case "sign":
			s, err = newSignStep(h.signer, h.km)
		case "validateSign":
			s, err = newValidateSignStep(h.signValidator, h.km)
		case "validateSchema":
			s, err = newValidateSchemaStep(h.schemaValidator)
		case "addRoute":
			s, err = newAddRouteStep(h.router)
		default:
			if customStep, exists := steps[step]; exists {
				s = customStep
			} else {
				return fmt.Errorf("unrecognized step: %s", step)
			}
		}

		if err != nil {
			return err
		}
		instrumentedStep, wrapErr := telemetry.NewInstrumentedStep(s, step, h.moduleName)
		if wrapErr != nil {
			log.Warnf(ctx, "Failed to instrument step %s: %v", step, wrapErr)
		h.steps = append(h.steps, s)
			continue
		}
		h.steps = append(h.steps, instrumentedStep)
	}
	log.Infof(ctx, "Processor steps initialized: %v", cfg.Steps)
	return nil
}<|MERGE_RESOLUTION|>--- conflicted
+++ resolved
@@ -18,21 +18,6 @@
 
 // stdHandler orchestrates the execution of defined processing steps.
 type stdHandler struct {
-<<<<<<< HEAD
-	signer          definition.Signer
-	steps           []definition.Step
-	signValidator   definition.SignValidator
-	cache           definition.Cache
-	registry        definition.RegistryLookup
-	km              definition.KeyManager
-	schemaValidator definition.SchemaValidator
-	router          definition.Router
-	publisher       definition.Publisher
-	SubscriberID    string
-	role            model.Role
-	httpClient      *http.Client
-	moduleName      string
-=======
 	signer           definition.Signer
 	steps            []definition.Step
 	signValidator    definition.SignValidator
@@ -46,7 +31,7 @@
 	SubscriberID     string
 	role             model.Role
 	httpClient       *http.Client
->>>>>>> 33cd3dc3
+	moduleName       string
 }
 
 // newHTTPClient creates a new HTTP client with a custom transport configuration.
@@ -68,17 +53,13 @@
 	if cfg.ResponseHeaderTimeout > 0 {
 		transport.ResponseHeaderTimeout = cfg.ResponseHeaderTimeout
 	}
-<<<<<<< HEAD
-
-	return &http.Client{Transport: transport}
-=======
+
 	var finalTransport http.RoundTripper = transport
 	if wrapper != nil {
 		log.Debugf(context.Background(), "Applying custom transport wrapper")
 		finalTransport = wrapper.Wrap(transport)
 	}
 	return &http.Client{Transport: finalTransport}
->>>>>>> 33cd3dc3
 }
 
 // NewStdHandler initializes a new processor with plugins and steps.
@@ -87,11 +68,7 @@
 		steps:        []definition.Step{},
 		SubscriberID: cfg.SubscriberID,
 		role:         cfg.Role,
-<<<<<<< HEAD
-		httpClient:   newHTTPClient(&cfg.HttpClientConfig),
 		moduleName:   moduleName,
-=======
->>>>>>> 33cd3dc3
 	}
 	// Initialize plugins.
 	if err := h.initPlugins(ctx, mgr, &cfg.Plugins); err != nil {
@@ -110,6 +87,13 @@
 func (h *stdHandler) ServeHTTP(w http.ResponseWriter, r *http.Request) {
 	r.Header.Set("X-Module-Name", h.moduleName)
 	r.Header.Set("X-Role", string(h.role))
+
+	// These headers are only needed for internal instrumentation; avoid leaking them downstream.
+	// Use defer to ensure cleanup regardless of return path.
+	defer func() {
+		r.Header.Del("X-Module-Name")
+		r.Header.Del("X-Role")
+	}()
 
 	ctx, err := h.stepCtx(r, w.Header())
 	if err != nil {
@@ -133,10 +117,6 @@
 		response.SendAck(w)
 		return
 	}
-
-	// These headers are only needed for internal instrumentation; avoid leaking them downstream.
-	r.Header.Del("X-Module-Name")
-	r.Header.Del("X-Role")
 
 	// Handle routing based on the defined route type.
 	route(ctx, r, w, h.publisher, h.httpClient)
@@ -334,7 +314,7 @@
 		instrumentedStep, wrapErr := telemetry.NewInstrumentedStep(s, step, h.moduleName)
 		if wrapErr != nil {
 			log.Warnf(ctx, "Failed to instrument step %s: %v", step, wrapErr)
-		h.steps = append(h.steps, s)
+			h.steps = append(h.steps, s)
 			continue
 		}
 		h.steps = append(h.steps, instrumentedStep)
