--- conflicted
+++ resolved
@@ -69,13 +69,8 @@
 	return nil, nil
 }
 
-<<<<<<< HEAD
-// Registry returns a mock registry lookup implementation.
-func (m *mockPluginManager) Registry(ctx context.Context, cfg *plugin.Config) (definition.RegistryLookup, error) {
-=======
 // TransportWrapper returns a mock transport wrapper implementation.
 func (m *mockPluginManager) TransportWrapper(ctx context.Context, cfg *plugin.Config) (definition.TransportWrapper, error) {
->>>>>>> 33cd3dc3
 	return nil, nil
 }
 
