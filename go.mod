--- conflicted
+++ resolved
@@ -3,30 +3,14 @@
 go 1.24
 
 require (
-<<<<<<< HEAD
 	github.com/hashicorp/go-retryablehttp v0.7.7
-=======
 	github.com/kr/pretty v0.3.1 // indirect
 	github.com/rogpeppe/go-internal v1.13.1 // indirect
->>>>>>> 5e91a79f
 	github.com/santhosh-tekuri/jsonschema/v6 v6.0.1
 	github.com/stretchr/testify v1.10.0
 	golang.org/x/crypto v0.36.0
-<<<<<<< HEAD
 	gopkg.in/yaml.v2 v2.4.0
-=======
-	gopkg.in/check.v1 v1.0.0-20201130134442-10cb98267c6c // indirect
->>>>>>> 5e91a79f
-)
-
-require github.com/stretchr/testify v1.10.0
-
-require (
-	github.com/davecgh/go-spew v1.1.1 // indirect
-	github.com/hashicorp/go-cleanhttp v0.5.2 // indirect
-	github.com/pmezard/go-difflib v1.0.0 // indirect
-	github.com/stretchr/objx v0.5.2 // indirect
-	gopkg.in/yaml.v3 v3.0.1
+	gopkg.in/check.v1 v1.0.0-20201130134442-10cb98267c6c // indirect)
 )
 
 require github.com/zenazn/pkcs7pad v0.0.0-20170308005700-253a5b1f0e03
@@ -37,14 +21,12 @@
 )
 
 require (
-<<<<<<< HEAD
 	github.com/davecgh/go-spew v1.1.1 // indirect
 	github.com/hashicorp/go-cleanhttp v0.5.2 // indirect
 	github.com/pmezard/go-difflib v1.0.0 // indirect
 	github.com/stretchr/objx v0.5.2 // indirect
 	golang.org/x/sys v0.31.0 // indirect
 	gopkg.in/yaml.v3 v3.0.1 // indirect
-=======
 	github.com/mattn/go-colorable v0.1.13 // indirect
 	github.com/mattn/go-isatty v0.0.20 // indirect
 	golang.org/x/sys v0.31.0 // indirect
@@ -55,5 +37,5 @@
 	github.com/rs/zerolog v1.34.0
 	gopkg.in/natefinch/lumberjack.v2 v2.2.1
 	gopkg.in/yaml.v2 v2.4.0
->>>>>>> 5e91a79f
+
 )