--- conflicted
+++ resolved
@@ -13,30 +13,23 @@
 toolchain go1.23.7
 
 require (
-<<<<<<< HEAD
 	github.com/rs/zerolog v1.33.0
+	github.com/davecgh/go-spew v1.1.1 // indirect
+	github.com/google/uuid v1.6.0
+	github.com/pmezard/go-difflib v1.0.0 // indirect
+	github.com/stretchr/testify v1.10.0
 	github.com/zenazn/pkcs7pad v0.0.0-20170308005700-253a5b1f0e03
 	golang.org/x/text v0.23.0 // indirect
 	golang.org/x/crypto v0.36.0
 	gopkg.in/natefinch/lumberjack.v2 v2.2.1
+	gopkg.in/yaml.v3 v3.0.1
 )
+
+require golang.org/x/text v0.23.0 // indirect
 
 require golang.org/x/sys v0.31.0 // indirect
 require (
 	github.com/mattn/go-colorable v0.1.13 // indirect
 	github.com/mattn/go-isatty v0.0.19 // indirect
 	golang.org/x/sys v0.31.0 // indirect
-)
-=======
-	github.com/davecgh/go-spew v1.1.1 // indirect
-	github.com/google/uuid v1.6.0
-	github.com/pmezard/go-difflib v1.0.0 // indirect
-	github.com/stretchr/testify v1.10.0
-	github.com/zenazn/pkcs7pad v0.0.0-20170308005700-253a5b1f0e03
-	gopkg.in/yaml.v3 v3.0.1
-)
-
-require golang.org/x/text v0.23.0 // indirect
-
-require golang.org/x/sys v0.31.0 // indirect
->>>>>>> 39934504
+)