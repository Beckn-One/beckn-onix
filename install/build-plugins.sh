#!/bin/bash

# Create plugins directory
mkdir -p plugins

# Build each plugin as a shared library
echo "Building plugins..."

plugins=(
    "cache"
    "decrypter"
    "encrypter"
    "keymanager"
    "simplekeymanager"
    "publisher"
    "registry"
    "dediregistry"
    "reqpreprocessor"
<<<<<<< HEAD
    "otelsetup"
=======
    "reqmapper"
>>>>>>> 33cd3dc3
    "router"
    "schemavalidator"
    "schemav2validator"
    "signer"
    "signvalidator"
)

for plugin in "${plugins[@]}"; do
    echo "Building $plugin plugin..."
    go build -buildmode=plugin -o "plugins/${plugin}.so" "./pkg/plugin/implementation/${plugin}/cmd/plugin.go"
    if [ $? -eq 0 ]; then
        echo "✓ Successfully built $plugin plugin"
    else
        echo "✗ Failed to build $plugin plugin"
    fi
done

echo "All plugins built in ./plugins directory"<|MERGE_RESOLUTION|>--- conflicted
+++ resolved
@@ -16,11 +16,8 @@
     "registry"
     "dediregistry"
     "reqpreprocessor"
-<<<<<<< HEAD
     "otelsetup"
-=======
     "reqmapper"
->>>>>>> 33cd3dc3
     "router"
     "schemavalidator"
     "schemav2validator"
