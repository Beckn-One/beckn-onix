package plugin

import (
	"archive/zip"
	"context"
	"fmt"
	"io"
	"io/fs"
	"net/http"
	"os"
	"path/filepath"
	"plugin"
	"strings"
	"time"

	"github.com/beckn-one/beckn-onix/pkg/log"
	"github.com/beckn-one/beckn-onix/pkg/plugin/definition"
	"github.com/beckn-one/beckn-onix/pkg/telemetry"
)

type onixPlugin interface {
	Lookup(string) (plugin.Symbol, error)
}

// Manager is responsible for managing dynamically loaded plugins.
type Manager struct {
	plugins map[string]onixPlugin // plugins holds the dynamically loaded plugins.
	closers []func()              // closers contains functions to release resources when the manager is closed.
}

func validateMgrCfg(cfg *ManagerConfig) error {
	if cfg.Root == "" {
		return fmt.Errorf("root path cannot be empty")
	}
	return nil
}

// NewManager initializes a new Manager instance by loading plugins from the specified configuration.
func NewManager(ctx context.Context, cfg *ManagerConfig) (*Manager, func(), error) {
	if err := validateMgrCfg(cfg); err != nil {
		return nil, nil, fmt.Errorf("Invalid config: %w", err)
	}
	log.Debugf(ctx, "RemoteRoot : %s", cfg.RemoteRoot)
	if len(cfg.RemoteRoot) != 0 {
		log.Debugf(ctx, "Unzipping files from  : %s to : %s", cfg.RemoteRoot, cfg.Root)
		if err := unzip(cfg.RemoteRoot, cfg.Root); err != nil {
			return nil, nil, err
		}
	}
	plugins, err := plugins(ctx, cfg)
	if err != nil {
		return nil, nil, err
	}

	closers := []func(){}
	return &Manager{plugins: plugins, closers: closers}, func() {
		for _, closer := range closers {
			closer()
		}
	}, nil
}

func plugins(ctx context.Context, cfg *ManagerConfig) (map[string]onixPlugin, error) {
	plugins := make(map[string]onixPlugin)

	err := filepath.WalkDir(cfg.Root, func(path string, d fs.DirEntry, err error) error {
		if err != nil {
			return err
		}

		if d.IsDir() {
			return nil // Skip directories
		}

		if strings.HasSuffix(d.Name(), ".so") {
			id := strings.TrimSuffix(d.Name(), ".so") // Extract plugin ID
			p, elapsed, err := loadPlugin(ctx, path, id)
			if err != nil {
				return err
			}
			plugins[id] = p
			log.Debugf(ctx, "Loaded plugin: %s in %s", id, elapsed)
		}
		return nil
	})

	if err != nil {
		return nil, err
	}

	return plugins, nil
}

// loadPlugin attempts to load a plugin from the given path and logs the execution time.
func loadPlugin(ctx context.Context, path, id string) (onixPlugin, time.Duration, error) {
	log.Debugf(ctx, "Loading plugin: %s", id)
	start := time.Now()

	p, err := plugin.Open(path)
	if err != nil {
		return nil, 0, fmt.Errorf("failed to open plugin %s: %w", id, err)
	}

	elapsed := time.Since(start)
	return p, elapsed, nil
}

func provider[T any](plugins map[string]onixPlugin, id string) (T, error) {
	var zero T
	pgn, ok := plugins[id]
	if !ok {
		return zero, fmt.Errorf("plugin %s not found", id)
	}
	provider, err := pgn.Lookup("Provider")
	if err != nil {
		return zero, fmt.Errorf("failed to lookup Provider for %s: %w", id, err)
	}
	log.Debugf(context.Background(), "Provider type: %T\n", provider)

	pp, ok := provider.(T)
	if !ok {
		return zero, fmt.Errorf("failed to cast Provider for %s", id)
	}
	log.Debugf(context.Background(), "Casting successful for: %s", provider)
	return pp, nil
}

// Publisher returns a Publisher instance based on the provided configuration.
// It reuses the loaded provider and registers a cleanup function.
func (m *Manager) Publisher(ctx context.Context, cfg *Config) (definition.Publisher, error) {
	pp, err := provider[definition.PublisherProvider](m.plugins, cfg.ID)
	if err != nil {
		return nil, fmt.Errorf("failed to load provider for %s: %w", cfg.ID, err)
	}
	p, closer, err := pp.New(ctx, cfg.Config)
	if err != nil {
		return nil, err
	}
	if closer != nil {
		m.closers = append(m.closers, func() {
			if err := closer(); err != nil {
				panic(err)
			}
		})
	}
	return p, nil
}

// SchemaValidator returns a SchemaValidator instance based on the provided configuration.
// It registers a cleanup function for resource management.
func (m *Manager) SchemaValidator(ctx context.Context, cfg *Config) (definition.SchemaValidator, error) {
	vp, err := provider[definition.SchemaValidatorProvider](m.plugins, cfg.ID)
	if err != nil {
		return nil, fmt.Errorf("failed to load provider for %s: %w", cfg.ID, err)
	}
	v, closer, err := vp.New(ctx, cfg.Config)
	if err != nil {
		return nil, err
	}
	if closer != nil {
		m.closers = append(m.closers, func() {
			if err := closer(); err != nil {
				panic(err)
			}
		})
	}
	return v, nil
}

// Router returns a Router instance based on the provided configuration.
// It registers a cleanup function for resource management.
func (m *Manager) Router(ctx context.Context, cfg *Config) (definition.Router, error) {
	rp, err := provider[definition.RouterProvider](m.plugins, cfg.ID)
	if err != nil {
		return nil, fmt.Errorf("failed to load provider for %s: %w", cfg.ID, err)
	}
	router, closer, err := rp.New(ctx, cfg.Config)
	if err != nil {
		return nil, err
	}
	if closer != nil {
		m.closers = append(m.closers, func() {
			if err := closer(); err != nil {
				panic(err)
			}
		})
	}
	return router, nil
}

// Middleware returns an HTTP middleware function based on the provided configuration.
func (m *Manager) Middleware(ctx context.Context, cfg *Config) (func(http.Handler) http.Handler, error) {
	mwp, err := provider[definition.MiddlewareProvider](m.plugins, cfg.ID)
	if err != nil {
		return nil, fmt.Errorf("failed to load provider for %s: %w", cfg.ID, err)
	}
	return mwp.New(ctx, cfg.Config)
}

<<<<<<< HEAD
// OtelSetup initializes OpenTelemetry via a dedicated plugin. The plugin is
// expected to return a telemetry Provider that the core application can use for
// instrumentation.
func (m *Manager) OtelSetup(ctx context.Context, cfg *Config) (*telemetry.Provider, error) {
	if cfg == nil {
		log.Info(ctx, "Telemetry config not provided; skipping OpenTelemetry setup")
		return nil, nil
	}

	otp, err := provider[definition.MetricsProvider](m.plugins, cfg.ID)
	if err != nil {
		return nil, fmt.Errorf("failed to load provider for %s: %w", cfg.ID, err)
	}
	provider, closer, err := otp.New(ctx, cfg.Config)
=======
// TransportWrapper returns a TransportWrapper instance based on the provided configuration.
func (m *Manager) TransportWrapper(ctx context.Context, cfg *Config) (definition.TransportWrapper, error) {
	twp, err := provider[definition.TransportWrapperProvider](m.plugins, cfg.ID)
	if err != nil {
		return nil, fmt.Errorf("failed to load provider for %s: %w", cfg.ID, err)
	}

	config := make(map[string]any, len(cfg.Config))
	for k, v := range cfg.Config {
		config[k] = v
	}

	wrapper, closer, err := twp.New(ctx, config)
>>>>>>> 33cd3dc3
	if err != nil {
		return nil, err
	}
	if closer != nil {
<<<<<<< HEAD
		m.closers = append(m.closers, func() {
			if err := closer(); err != nil {
				panic(err)
			}
		})
	}
	return provider, nil
=======
		m.closers = append(m.closers, closer)
	}
	return wrapper, nil
>>>>>>> 33cd3dc3
}

// Step returns a Step instance based on the provided configuration.
func (m *Manager) Step(ctx context.Context, cfg *Config) (definition.Step, error) {
	sp, err := provider[definition.StepProvider](m.plugins, cfg.ID)
	if err != nil {
		return nil, fmt.Errorf("failed to load provider for %s: %w", cfg.ID, err)
	}
	step, closer, error := sp.New(ctx, cfg.Config)
	if closer != nil {
		m.closers = append(m.closers, closer)
	}
	return step, error
}

// Cache returns a Cache instance based on the provided configuration.
// It registers a cleanup function for resource management.
func (m *Manager) Cache(ctx context.Context, cfg *Config) (definition.Cache, error) {
	cp, err := provider[definition.CacheProvider](m.plugins, cfg.ID)
	if err != nil {
		return nil, fmt.Errorf("failed to load provider for %s: %w", cfg.ID, err)
	}
	c, closer, err := cp.New(ctx, cfg.Config)
	if err != nil {
		return nil, err
	}
	if closer != nil {
		m.closers = append(m.closers, func() {
			if err := closer(); err != nil {
				panic(err)
			}
		})
	}
	return c, nil
}

// Signer returns a Signer instance based on the provided configuration.
// It registers a cleanup function for resource management.
func (m *Manager) Signer(ctx context.Context, cfg *Config) (definition.Signer, error) {
	sp, err := provider[definition.SignerProvider](m.plugins, cfg.ID)
	if err != nil {
		return nil, fmt.Errorf("failed to load provider for %s: %w", cfg.ID, err)
	}
	s, closer, err := sp.New(ctx, cfg.Config)
	if err != nil {
		return nil, err
	}
	if closer != nil {
		m.closers = append(m.closers, func() {
			if err := closer(); err != nil {
				panic(err)
			}
		})
	}
	return s, nil
}

// Encryptor returns an Encrypter instance based on the provided configuration.
// It registers a cleanup function for resource management.
func (m *Manager) Encryptor(ctx context.Context, cfg *Config) (definition.Encrypter, error) {
	ep, err := provider[definition.EncrypterProvider](m.plugins, cfg.ID)
	if err != nil {
		return nil, fmt.Errorf("failed to load provider for %s: %w", cfg.ID, err)
	}
	encrypter, closer, err := ep.New(ctx, cfg.Config)
	if err != nil {
		return nil, err
	}
	if closer != nil {
		m.closers = append(m.closers, func() {
			if err := closer(); err != nil {
				panic(err)
			}
		})
	}
	return encrypter, nil
}

// Decryptor returns a Decrypter instance based on the provided configuration.
// It registers a cleanup function for resource management.
func (m *Manager) Decryptor(ctx context.Context, cfg *Config) (definition.Decrypter, error) {
	dp, err := provider[definition.DecrypterProvider](m.plugins, cfg.ID)
	if err != nil {
		return nil, fmt.Errorf("failed to load provider for %s: %w", cfg.ID, err)
	}

	decrypter, closer, err := dp.New(ctx, cfg.Config)
	if err != nil {
		return nil, err
	}

	if closer != nil {
		m.closers = append(m.closers, func() {
			if err := closer(); err != nil {
				panic(err)
			}
		})
	}

	return decrypter, nil
}

// SignValidator returns a SignValidator instance based on the provided configuration.
// It registers a cleanup function for resource management.
func (m *Manager) SignValidator(ctx context.Context, cfg *Config) (definition.SignValidator, error) {
	svp, err := provider[definition.SignValidatorProvider](m.plugins, cfg.ID)
	if err != nil {
		return nil, fmt.Errorf("failed to load provider for %s: %w", cfg.ID, err)
	}
	v, closer, err := svp.New(ctx, cfg.Config)
	if err != nil {
		return nil, err
	}
	if closer != nil {
		m.closers = append(m.closers, func() {
			if err := closer(); err != nil {
				panic(err)
			}
		})
	}
	return v, nil
}

// KeyManager returns a KeyManager instance based on the provided configuration.
// It reuses the loaded provider.
func (m *Manager) KeyManager(ctx context.Context, cache definition.Cache, rClient definition.RegistryLookup, cfg *Config) (definition.KeyManager, error) {

	kmp, err := provider[definition.KeyManagerProvider](m.plugins, cfg.ID)
	if err != nil {
		return nil, fmt.Errorf("failed to load provider for %s: %w", cfg.ID, err)
	}
	km, closer, err := kmp.New(ctx, cache, rClient, cfg.Config)
	if err != nil {
		return nil, err
	}
	if closer != nil {
		m.closers = append(m.closers, func() {
			if err := closer(); err != nil {
				panic(err)
			}
		})
	}
	return km, nil
}

// KeyManager returns a KeyManager instance based on the provided configuration.
// It reuses the loaded provider.
func (m *Manager) SimpleKeyManager(ctx context.Context, cache definition.Cache, rClient definition.RegistryLookup, cfg *Config) (definition.KeyManager, error) {

	kmp, err := provider[definition.KeyManagerProvider](m.plugins, cfg.ID)
	if err != nil {
		return nil, fmt.Errorf("failed to load provider for %s: %w", cfg.ID, err)
	}
	km, closer, err := kmp.New(ctx, cache, rClient, cfg.Config)
	if err != nil {
		return nil, err
	}
	if closer != nil {
		m.closers = append(m.closers, func() {
			if err := closer(); err != nil {
				panic(err)
			}
		})
	}
	return km, nil
}

// Registry returns a RegistryLookup instance based on the provided configuration.
// It registers a cleanup function for resource management.
func (m *Manager) Registry(ctx context.Context, cfg *Config) (definition.RegistryLookup, error) {
	rp, err := provider[definition.RegistryLookupProvider](m.plugins, cfg.ID)
	if err != nil {
		return nil, fmt.Errorf("failed to load provider for %s: %w", cfg.ID, err)
	}
	registry, closer, err := rp.New(ctx, cfg.Config)
	if err != nil {
		return nil, err
	}
	if closer != nil {
		m.closers = append(m.closers, func() {
			if err := closer(); err != nil {
				panic(err)
			}
		})
	}
	return registry, nil
}

// DeDiRegistry returns a RegistryLookup instance based on the provided configuration.
// It reuses the loaded provider.
func (m *Manager) DeDiRegistry(ctx context.Context, cfg *Config) (definition.RegistryLookup, error) {
	rp, err := provider[definition.RegistryLookupProvider](m.plugins, cfg.ID)
	if err != nil {
		return nil, fmt.Errorf("failed to load provider for %s: %w", cfg.ID, err)
	}
	registry, closer, err := rp.New(ctx, cfg.Config)
	if err != nil {
		return nil, err
	}
	if closer != nil {
		m.closers = append(m.closers, func() {
			if err := closer(); err != nil {
				panic(err)
			}
		})
	}
	return registry, nil
}

// Validator implements handler.PluginManager.
func (m *Manager) Validator(ctx context.Context, cfg *Config) (definition.SchemaValidator, error) {
	panic("unimplemented")
}

// Unzip extracts a ZIP file to the specified destination
func unzip(src, dest string) error {
	r, err := zip.OpenReader(src)
	if err != nil {
		return err
	}
	defer r.Close()

	// Ensure the destination directory exists
	if err := os.MkdirAll(dest, 0755); err != nil {
		return err
	}

	for _, f := range r.File {

		fpath := filepath.Join(dest, f.Name)
		// Ensure directory exists
		log.Debugf(context.Background(), "Pain : fpath: %s,filepath.Dir(fpath): %s", fpath, filepath.Dir(fpath))
		if err := os.MkdirAll(filepath.Dir(fpath), os.ModePerm); err != nil {
			return err
		}
		// Open the file inside the zip
		srcFile, err := f.Open()
		if err != nil {
			return err
		}
		defer srcFile.Close()

		// Create the destination file
		dstFile, err := os.Create(fpath)
		if err != nil {
			return err
		}
		defer dstFile.Close()

		// Copy file contents
		if _, err := io.Copy(dstFile, srcFile); err != nil {
			return err
		}
	}

	return nil
}<|MERGE_RESOLUTION|>--- conflicted
+++ resolved
@@ -197,7 +197,6 @@
 	return mwp.New(ctx, cfg.Config)
 }
 
-<<<<<<< HEAD
 // OtelSetup initializes OpenTelemetry via a dedicated plugin. The plugin is
 // expected to return a telemetry Provider that the core application can use for
 // instrumentation.
@@ -212,7 +211,19 @@
 		return nil, fmt.Errorf("failed to load provider for %s: %w", cfg.ID, err)
 	}
 	provider, closer, err := otp.New(ctx, cfg.Config)
-=======
+	if err != nil {
+		return nil, err
+	}
+	if closer != nil {
+		m.closers = append(m.closers, func() {
+			if err := closer(); err != nil {
+				log.Errorf(context.Background(), err, "Failed to shutdown telemetry provider")
+			}
+		})
+	}
+	return provider, nil
+}
+
 // TransportWrapper returns a TransportWrapper instance based on the provided configuration.
 func (m *Manager) TransportWrapper(ctx context.Context, cfg *Config) (definition.TransportWrapper, error) {
 	twp, err := provider[definition.TransportWrapperProvider](m.plugins, cfg.ID)
@@ -226,24 +237,13 @@
 	}
 
 	wrapper, closer, err := twp.New(ctx, config)
->>>>>>> 33cd3dc3
-	if err != nil {
-		return nil, err
-	}
-	if closer != nil {
-<<<<<<< HEAD
-		m.closers = append(m.closers, func() {
-			if err := closer(); err != nil {
-				panic(err)
-			}
-		})
-	}
-	return provider, nil
-=======
+	if err != nil {
+		return nil, err
+	}
+	if closer != nil {
 		m.closers = append(m.closers, closer)
 	}
 	return wrapper, nil
->>>>>>> 33cd3dc3
 }
 
 // Step returns a Step instance based on the provided configuration.
