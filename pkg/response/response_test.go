package response

import (
	"bytes"
	"context"
	"encoding/json"
	"errors"
	"net/http"
	"net/http/httptest"
	"testing"

	"github.com/beckn/beckn-onix/pkg/model"
)

func (e *errorResponseWriter) Header() http.Header {
	return http.Header{}
}

func TestSendAck(t *testing.T) {
	_, err := http.NewRequest("GET", "/", nil)
	if err != nil {
		t.Fatal(err) // For tests
	}
	rr := httptest.NewRecorder()

	SendAck(rr)

	if rr.Code != http.StatusOK {
		t.Errorf("wanted status code %d, got %d", http.StatusOK, rr.Code)
	}

	expected := `{"message":{"ack":{"status":"ACK"}}}`
	if rr.Body.String() != expected {
		t.Errorf("err.Error() = %s, want %s",
			rr.Body.String(), expected)

	}
}

func TestSendNack(t *testing.T) {
	ctx := context.WithValue(context.Background(), model.MsgIDKey, "123456")

	tests := []struct {
		name     string
		err      error
		expected string
		status   int
	}{
		{
			name: "SchemaValidationErr",
			err: &model.SchemaValidationErr{
				Errors: []model.Error{
					{Paths: "/path1", Message: "Error 1"},
					{Paths: "/path2", Message: "Error 2"},
				},
			},
			status:   http.StatusBadRequest,
			expected: `{"message":{"ack":{"status":"NACK"},"error":{"code":"Bad Request","paths":"/path1;/path2","message":"Error 1; Error 2"}}}`,
		},
		{
			name:     "SignValidationErr",
			err:      model.NewSignValidationErr(errors.New("signature invalid")),
			status:   http.StatusUnauthorized,
			expected: `{"message":{"ack":{"status":"NACK"},"error":{"code":"Unauthorized","message":"Signature Validation Error: signature invalid"}}}`,
		},
		{
			name:     "BadReqErr",
			err:      model.NewBadReqErr(errors.New("bad request error")),
			status:   http.StatusBadRequest,
			expected: `{"message":{"ack":{"status":"NACK"},"error":{"code":"Bad Request","message":"BAD Request: bad request error"}}}`,
		},
		{
			name:     "NotFoundErr",
			err:      model.NewNotFoundErr(errors.New("endpoint not found")),
			status:   http.StatusNotFound,
			expected: `{"message":{"ack":{"status":"NACK"},"error":{"code":"Not Found","message":"Endpoint not found: endpoint not found"}}}`,
		},
		{
			name:     "InternalServerError",
			err:      errors.New("unexpected error"),
			status:   http.StatusInternalServerError,
			expected: `{"message":{"ack":{"status":"NACK"},"error":{"code":"Internal Server Error","message":"Internal server error, MessageID: 123456"}}}`,
		},
	}

	for _, tt := range tests {
		t.Run(tt.name, func(t *testing.T) {
			_, err := http.NewRequest("GET", "/", nil)
			if err != nil {
				t.Fatal(err) // For tests
			}
			rr := httptest.NewRecorder()

			SendNack(ctx, rr, tt.err)

			if rr.Code != tt.status {
				t.Errorf("wanted status code %d, got %d", tt.status, rr.Code)
			}

			var actual map[string]interface{}
			err = json.Unmarshal(rr.Body.Bytes(), &actual)
			if err != nil {
				t.Fatalf("failed to unmarshal response: %v", err)
			}

			var expected map[string]interface{}
			err = json.Unmarshal([]byte(tt.expected), &expected)
			if err != nil {
				t.Fatalf("failed to unmarshal expected response: %v", err)
			}

			if !compareJSON(expected, actual) {
				t.Errorf("err.Error() = %s, want %s",
					actual, expected)
			}

		})
	}
}

func TestSchemaValidationErr_Error(t *testing.T) {
	// Create sample validation errors
	validationErrors := []Error{
		{Paths: "name", Message: "Name is required"},
		{Paths: "email", Message: "Invalid email format"},
	}
	err := SchemaValidationErr{Errors: validationErrors}
	expected := "name: Name is required; email: Invalid email format"
	if err.Error() != expected {
		t.Errorf("err.Error() = %s, want %s",
			err.Error(), expected)

	}
}

func compareJSON(expected, actual map[string]interface{}) bool {
	expectedBytes, _ := json.Marshal(expected)
	actualBytes, _ := json.Marshal(actual)
	return bytes.Equal(expectedBytes, actualBytes)
}

func TestSendAck_WriteError(t *testing.T) {
	w := &errorResponseWriter{}
	SendAck(w)
}

// Mock struct to force JSON marshalling error
type badMessage struct{}

func (b *badMessage) MarshalJSON() ([]byte, error) {
	return nil, errors.New("marshal error")
}

func TestNack_1(t *testing.T) {
	tests := []struct {
		name        string
		err         *model.Error
		status      int
		expected    string
		useBadJSON  bool
		useBadWrite bool
	}{
		{
			name: "Schema Validation Error",
			err: &model.Error{
				Code:    "BAD_REQUEST",
				Paths:   "/test/path",
				Message: "Invalid schema",
			},
			status:   http.StatusBadRequest,
			expected: `{"message":{"ack":{"status":"NACK"},"error":{"code":"BAD_REQUEST","paths":"/test/path","message":"Invalid schema"}}}`,
		},
		{
			name: "Internal Server Error",
			err: &model.Error{
				Code:    "INTERNAL_SERVER_ERROR",
				Message: "Something went wrong",
			},
			status:   http.StatusInternalServerError,
			expected: `{"message":{"ack":{"status":"NACK"},"error":{"code":"INTERNAL_SERVER_ERROR","message":"Something went wrong"}}}`,
		},
		{
			name:       "JSON Marshal Error",
			err:        nil, // This will be overridden to cause marshaling error
			status:     http.StatusInternalServerError,
			expected:   `Internal server error, MessageID: 12345`,
			useBadJSON: true,
		},
		{
			name: "Write Error",
			err: &model.Error{
				Code:    "WRITE_ERROR",
				Message: "Failed to write response",
			},
			status:      http.StatusInternalServerError,
			expected:    `Internal server error, MessageID: 12345`,
			useBadWrite: true,
		},
	}

	for _, tt := range tests {
		t.Run(tt.name, func(t *testing.T) {
			req, err := http.NewRequest("GET", "/", nil)
			if err != nil {
				t.Fatal(err)
			}
			ctx := context.WithValue(req.Context(), model.MsgIDKey, "12345")

			var w http.ResponseWriter
			if tt.useBadWrite {
				w = &errorResponseWriter{} // Simulate write error
			} else {
				w = httptest.NewRecorder()
			}

			// Force marshal error if needed
			if tt.useBadJSON {
				data, _ := json.Marshal(&badMessage{})
				w.Header().Set("Content-Type", "application/json")
				w.WriteHeader(tt.status)
				w.Write(data)
				return
			}

			nack(w, tt.err, tt.status, ctx)
			if !tt.useBadWrite {
				recorder, ok := w.(*httptest.ResponseRecorder)
				if !ok {
					t.Fatal("Failed to cast response recorder")
				}

				if recorder.Code != tt.status {
					t.Errorf("wanted status code %d, got %d", tt.status, recorder.Code)
				}

				body := recorder.Body.String()
				if body != tt.expected {
					t.Errorf("err.Error() = %s, want %s",
						body, tt.expected)
				}
			}
		})
	}
<<<<<<< HEAD
=======
}

func TestErrorMap(t *testing.T) {

	expectedTypes := []ErrorType{
		SchemaValidationErrorType,
		InvalidRequestErrorType,
	}

	for _, tp := range expectedTypes {
		if _, exists := errorMap[tp]; !exists {
			t.Errorf("ErrorType %v not found in errorMap", tp)
		}
	}

	if DefaultError.Code != "500" || DefaultError.Message != "Internal server error" {
		t.Errorf("DefaultError not set correctly, got code=%v, message=%v", DefaultError.Code, DefaultError.Message)
	}
}

func compareContexts(c1, c2 map[string]interface{}) bool {

	if c1 == nil && c2 == nil {
		return true
	}

	if c1 == nil && len(c2) == 0 || c2 == nil && len(c1) == 0 {
		return true
	}

	return reflect.DeepEqual(c1, c2)
}

func TestSchemaValidationErr_Error(t *testing.T) {
	validationErrors := []Error{
		{Paths: "name", Message: "Name is required"},
		{Paths: "email", Message: "Invalid email format"},
	}
	err := SchemaValidationErr{Errors: validationErrors}
	expected := "name: Name is required; email: Invalid email format"
	if err.Error() != expected {
		t.Errorf("err.Error() = %s, want %s",
			err.Error(), expected)

	}
>>>>>>> d41e6b29
}<|MERGE_RESOLUTION|>--- conflicted
+++ resolved
@@ -11,6 +11,14 @@
 
 	"github.com/beckn/beckn-onix/pkg/model"
 )
+
+type errorResponseWriter struct{}
+
+// TODO: Optimize the cases by removing these
+func (e *errorResponseWriter) Write([]byte) (int, error) {
+	return 0, errors.New("write error")
+}
+func (e *errorResponseWriter) WriteHeader(statusCode int) {}
 
 func (e *errorResponseWriter) Header() http.Header {
 	return http.Header{}
@@ -213,12 +221,16 @@
 				w = httptest.NewRecorder()
 			}
 
-			// Force marshal error if needed
+			// TODO: Fix this approach , should not be used like this.
 			if tt.useBadJSON {
 				data, _ := json.Marshal(&badMessage{})
 				w.Header().Set("Content-Type", "application/json")
 				w.WriteHeader(tt.status)
-				w.Write(data)
+				_, err := w.Write(data)
+				if err != nil {
+					http.Error(w, "Failed to write response", http.StatusInternalServerError)
+					return
+				}
 				return
 			}
 
@@ -241,52 +253,4 @@
 			}
 		})
 	}
-<<<<<<< HEAD
-=======
-}
-
-func TestErrorMap(t *testing.T) {
-
-	expectedTypes := []ErrorType{
-		SchemaValidationErrorType,
-		InvalidRequestErrorType,
-	}
-
-	for _, tp := range expectedTypes {
-		if _, exists := errorMap[tp]; !exists {
-			t.Errorf("ErrorType %v not found in errorMap", tp)
-		}
-	}
-
-	if DefaultError.Code != "500" || DefaultError.Message != "Internal server error" {
-		t.Errorf("DefaultError not set correctly, got code=%v, message=%v", DefaultError.Code, DefaultError.Message)
-	}
-}
-
-func compareContexts(c1, c2 map[string]interface{}) bool {
-
-	if c1 == nil && c2 == nil {
-		return true
-	}
-
-	if c1 == nil && len(c2) == 0 || c2 == nil && len(c1) == 0 {
-		return true
-	}
-
-	return reflect.DeepEqual(c1, c2)
-}
-
-func TestSchemaValidationErr_Error(t *testing.T) {
-	validationErrors := []Error{
-		{Paths: "name", Message: "Name is required"},
-		{Paths: "email", Message: "Invalid email format"},
-	}
-	err := SchemaValidationErr{Errors: validationErrors}
-	expected := "name: Name is required; email: Invalid email format"
-	if err.Error() != expected {
-		t.Errorf("err.Error() = %s, want %s",
-			err.Error(), expected)
-
-	}
->>>>>>> d41e6b29
 }